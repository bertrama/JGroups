--- conflicted
+++ resolved
@@ -829,23 +829,9 @@
         return logical_addr_cache.printCache(print_function);
     }
 
-<<<<<<< HEAD
     @ManagedOperation(description="Prints the contents of the who-has cache")
     public String printWhoHasCache() {return _printWhoHasCache();}
-=======
->>>>>>> 3254ecec
-    @ManagedOperation(description="Prints the logical address cache (more details)")
-    public String printAddressCache() {
-        return _printAddressCache();
-    }
-
-<<<<<<< HEAD
-=======
-    @ManagedOperation(description="Prints the who-has cache")
-    public String printWhoHasCache() {return _printWhoHasCache();};
-
-
->>>>>>> 3254ecec
+
     @ManagedOperation(description="Evicts elements in the logical address cache which have expired")
     public void evictLogicalAddressCache() {
         evictLogicalAddressCache(false);
@@ -1396,7 +1382,6 @@
                        _printWhoHasCache() + "\naddress cache:\n" + _printAddressCache());
 
         }
-<<<<<<< HEAD
     }
 
 
@@ -1405,24 +1390,6 @@
     }
 
 
-=======
-    }
-
-
-    protected String _printWhoHasCache() {
-        StringBuilder sb=new StringBuilder();
-        Set<Address> keys=who_has_cache.keys();
-        for(Address key: keys) {
-            sb.append(key + "(").append(key.getClass().getSimpleName() + ")");
-            if(key instanceof UUID)
-                sb.append(", uuid=" + ((UUID)key).toStringLong());
-            sb.append("\n");
-        }
-        return sb.toString();
-    }
-
-
->>>>>>> 3254ecec
     protected String _printAddressCache() {
         StringBuilder sb=new StringBuilder();
         Map<Address,PhysicalAddress> contents=logical_addr_cache.contents();
